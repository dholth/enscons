--- conflicted
+++ resolved
@@ -14,9 +14,6 @@
 # -- General configuration ---------------------------------------------------
 # https://www.sphinx-doc.org/en/master/usage/configuration.html#general-configuration
 
-<<<<<<< HEAD
-# extensions = []
-=======
 # Add any Sphinx extension module names here, as strings. They can be
 # extensions coming with Sphinx (named 'sphinx.ext.*') or your custom
 # ones.
@@ -24,7 +21,6 @@
     'sphinx.ext.autodoc',
     'myst_parser',
 ]
->>>>>>> 2b549c51
 
 templates_path = ['_templates']
 exclude_patterns = ['_build', 'Thumbs.db', '.DS_Store']
@@ -34,5 +30,5 @@
 # -- Options for HTML output -------------------------------------------------
 # https://www.sphinx-doc.org/en/master/usage/configuration.html#options-for-html-output
 
-html_theme = 'sphinx_rtd_theme'
+html_theme = 'furo'
 html_static_path = ['_static']